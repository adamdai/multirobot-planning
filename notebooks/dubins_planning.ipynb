{
 "cells": [
  {
   "cell_type": "code",
   "execution_count": null,
   "metadata": {},
   "outputs": [],
   "source": [
    "import numpy as np\n",
    "import time\n",
    "import os\n",
    "import matplotlib.pyplot as plt\n",
    "from scipy.optimize import minimize, NonlinearConstraint\n",
    "\n",
    "from multirtd.utils import rand_in_bounds\n",
    "from multirtd.dubins_model import dubins_traj\n",
    "\n",
    "%load_ext autoreload\n",
    "%autoreload 2"
   ]
  },
  {
   "cell_type": "code",
   "execution_count": null,
   "metadata": {},
   "outputs": [],
   "source": [
    "dt = 0.1\n",
    "T = 1.5  # 15 steps\n",
    "N = int(T / dt)\n",
    "init_pose = np.random.rand(3)\n",
    "goal = np.array([2, 0.1])\n",
    "\n",
    "U = np.tile(np.random.rand(2), (N, 1))\n",
    "start_time = time.time()\n",
    "for i in range(10000):\n",
    "    dubins_traj(init_pose, U, dt)\n",
    "print(\"Time elapsed: {:.3f} s\".format(time.time() - start_time))\n",
    "\n",
    "# TODO: add braking maneuver"
   ]
  },
  {
   "cell_type": "code",
   "execution_count": null,
   "metadata": {},
   "outputs": [],
   "source": [
    "# Trajectory parameter space\n",
    "v_max = 0.22  # [m/s]\n",
    "w_max = 1.0  # [rad/s]\n",
    "\n",
    "# Obstacles\n",
    "obs = [(np.array([0.5, 0.1]), 0.2),\n",
    "       (np.array([0.4, 0.2]), 0.2)]\n",
    "\n",
    "# Plot\n",
    "fig, ax = plt.subplots()\n",
    "ax.set_aspect('equal')\n",
    "ax.set_xlim(-0.5, 2.5)\n",
    "ax.set_ylim(-0.5, 0.5)\n",
    "# Plot obstacles and start and goal\n",
    "for obs_c, obs_r in obs:\n",
    "    ax.add_artist(plt.Circle(obs_c, obs_r, color='r'))\n",
    "ax.plot(init_pose[0], init_pose[1], 'bo')\n",
    "ax.plot(goal[0], goal[1], 'go')\n"
   ]
  },
  {
   "attachments": {},
   "cell_type": "markdown",
   "metadata": {},
   "source": [
    "### Sampled-based"
   ]
  },
  {
   "cell_type": "code",
   "execution_count": null,
   "metadata": {},
   "outputs": [],
<<<<<<< HEAD
   "source": [
    "def check_collisions(traj, obs):\n",
    "    \"\"\"Check if the trajectory collides with any obstacles.\"\"\"\n",
    "    for obs_c, obs_r in obs:\n",
    "        dist = np.linalg.norm(traj[:,:-1] - obs_c, axis=1)\n",
    "        if np.any(dist < obs_r):\n",
    "            return True\n",
    "    return False"
   ]
  },
  {
   "cell_type": "code",
   "execution_count": null,
   "metadata": {},
   "outputs": [],
=======
>>>>>>> 3bce2ada
   "source": [
    "# Sample-based\n",
    "\n",
    "start_time = time.time()\n",
    "n_samples = 1000\n",
    "u_samples = rand_in_bounds([-v_max, v_max, -w_max, w_max], n_samples)\n",
    "endpoints = np.zeros((n_samples, 2))\n",
    "for i, u in enumerate(u_samples):\n",
    "    U = np.tile(u, (N, 1))\n",
    "    traj = dubins_traj(init_pose, U, dt)\n",
    "    endpoints[i] = traj[-1,:-1]\n",
    "\n",
    "dists = np.linalg.norm(endpoints - goal, axis=1)\n",
    "sort_idxs = np.argsort(dists)\n",
    "u_samples_sorted = u_samples[sort_idxs]\n",
    "\n",
    "# Check collisions\n",
    "for u in u_samples_sorted:\n",
    "    U = np.tile(u, (N, 1))\n",
    "    traj = dubins_traj(init_pose, U, dt)\n",
    "    if check_collisions(traj, obs):\n",
    "        continue\n",
    "    else:\n",
    "        print(\"found plan \", u)\n",
    "        break\n",
    "print(\"Time elapsed: {:.3f} s\".format(time.time() - start_time))"
   ]
  },
  {
   "cell_type": "code",
   "execution_count": null,
   "metadata": {},
   "outputs": [],
   "source": [
    "traj = dubins_traj(init_pose, np.tile(u, (N, 1)), dt)\n",
    "print(traj)\n",
    "print(np.linalg.norm(traj[-1,:-1] - goal))"
   ]
  },
  {
   "cell_type": "code",
   "execution_count": null,
   "metadata": {},
   "outputs": [],
   "source": [
    "# Plot trajectory\n",
    "fig, ax = plt.subplots()\n",
    "ax.set_aspect('equal')\n",
    "ax.set_xlim(-0.5, 2.5)\n",
    "ax.set_ylim(-0.5, 0.5)\n",
    "# Plot obstacles and start and goal\n",
    "for obs_c, obs_r in obs:\n",
    "    ax.add_artist(plt.Circle(obs_c, obs_r, color='r'))\n",
    "ax.plot(init_pose[0], init_pose[1], 'bo')\n",
    "ax.plot(goal[0], goal[1], 'go')\n",
    "ax.plot(traj[:,0], traj[:,1], 'b-')"
   ]
  },
  {
   "attachments": {},
   "cell_type": "markdown",
   "metadata": {},
   "source": [
    "### Scipy optimize"
   ]
  },
  {
   "cell_type": "code",
   "execution_count": null,
   "metadata": {},
   "outputs": [],
<<<<<<< HEAD
   "source": [
    "dists = []\n",
    "dists.append(np.arange(10))\n",
    "dists.append(np.arange(10))\n",
    "np.hstack(dists)"
   ]
  },
  {
   "cell_type": "code",
   "execution_count": null,
   "metadata": {},
   "outputs": [],
=======
>>>>>>> 3bce2ada
   "source": [
    "# Optimization-based\n",
    "def cost(u):\n",
    "    U = np.tile(u, (N, 1))\n",
    "    traj = dubins_traj(init_pose, U, dt)\n",
    "    dist = np.linalg.norm(traj[-1,:-1] - goal)\n",
    "    return dist\n",
    "\n",
    "def constraint(u):\n",
    "    U = np.tile(u, (N, 1))\n",
    "    traj = dubins_traj(init_pose, U, dt)\n",
    "    dist = np.linalg.norm(traj[:,:-1] - obs_c, axis=1)\n",
    "    return dist\n",
    "\n",
    "def constraint(u):\n",
    "    U = np.tile(u, (N, 1))\n",
    "    traj = dubins_traj(init_pose, U, dt)\n",
    "    dists = []\n",
    "    for obs_c, obs_r in obs:\n",
    "        dist = np.linalg.norm(traj[:,:-1] - obs_c, axis=1) - obs_r\n",
    "        dists.append(dist)\n",
    "    return np.hstack(dists)\n",
    "\n",
    "start_time = time.time()\n",
<<<<<<< HEAD
    "cons = NonlinearConstraint(constraint, 0, np.inf)\n",
    "u0 = rand_in_bounds([-v_max, v_max, -w_max, w_max], 1)[0]\n",
    "res = minimize(cost, u0, method='SLSQP', bounds=[(-v_max, v_max), (-w_max, w_max)], constraints=cons, \n",
    "               options={'disp': True,\n",
    "                        'ftol': 1e-6})\n",
=======
    "cons = NonlinearConstraint(constraint, obs_r, np.inf)\n",
    "u0 = rand_in_bounds([-v_max, v_max, -w_max, w_max], 1)[0]\n",
    "res = minimize(cost, u0, method='SLSQP', bounds=[(-v_max, v_max), (-w_max, w_max)], constraints=cons, options={'disp': True})\n",
>>>>>>> 3bce2ada
    "print(\"Time elapsed: {:.3f} s\".format(time.time() - start_time))\n",
    "print(res.x)"
   ]
  },
  {
   "cell_type": "code",
   "execution_count": null,
<<<<<<< HEAD
   "metadata": {},
   "outputs": [],
   "source": [
    "res.x"
   ]
  },
  {
   "cell_type": "code",
   "execution_count": null,
   "metadata": {},
   "outputs": [],
=======
   "metadata": {},
   "outputs": [],
   "source": [
    "cost([0.25, -0.5])"
   ]
  },
  {
   "cell_type": "code",
   "execution_count": null,
   "metadata": {},
   "outputs": [],
   "source": [
    "cost([0.25, 0])"
   ]
  },
  {
   "cell_type": "code",
   "execution_count": null,
   "metadata": {},
   "outputs": [],
   "source": [
    "costmap = np.zeros((100, 100))\n",
    "for i in range(100):\n",
    "    for j in range(100):\n",
    "        costmap[i,j] = cost(np.array([0.25*i/100, j/100]))\n",
    "\n",
    "fig, ax = plt.subplots()\n",
    "ax.imshow(costmap, cmap='hot', interpolation='nearest', extent=[0, w_max, 0, v_max])"
   ]
  },
  {
   "cell_type": "code",
   "execution_count": null,
   "metadata": {},
   "outputs": [],
   "source": [
    "costmap[99,50]"
   ]
  },
  {
   "cell_type": "code",
   "execution_count": null,
   "metadata": {},
   "outputs": [],
   "source": [
    "costmap"
   ]
  },
  {
   "cell_type": "code",
   "execution_count": null,
   "metadata": {},
   "outputs": [],
>>>>>>> 3bce2ada
   "source": [
    "traj = dubins_traj(init_pose, np.tile(res.x, (N, 1)), dt)\n",
    "print(traj)\n",
    "print(np.linalg.norm(traj[-1,:-1] - goal))"
   ]
  },
  {
   "cell_type": "code",
   "execution_count": null,
   "metadata": {},
   "outputs": [],
   "source": [
    "# Plot trajectory\n",
    "fig, ax = plt.subplots()\n",
    "ax.set_aspect('equal')\n",
    "ax.set_xlim(-0.5, 2.5)\n",
    "ax.set_ylim(-0.5, 0.5)\n",
    "# Plot obstacle and start and goal\n",
    "for obs_c, obs_r in obs:\n",
    "    ax.add_artist(plt.Circle(obs_c, obs_r, color='r'))\n",
    "ax.plot(init_pose[0], init_pose[1], 'bo')\n",
    "ax.plot(goal[0], goal[1], 'go')\n",
    "ax.plot(traj[:,0], traj[:,1], 'b-')"
   ]
  },
  {
   "attachments": {},
   "cell_type": "markdown",
   "metadata": {},
   "source": [
    "### Symbolic model"
   ]
  },
  {
   "cell_type": "code",
   "execution_count": null,
   "metadata": {},
   "outputs": [],
   "source": [
    "from sympy import symbols, lambdify, Array, sin, cos, diff\n",
    "\n",
    "v, w = symbols('v w')\n",
    "\n",
    "dt = 0.1\n",
    "N = 10\n",
    "x0 = Array([0, 0, 0])\n",
    "expr = x0\n",
    "for i in range(N):\n",
    "    expr = expr + dt * Array([v*cos(expr[2]), v*sin(expr[2]), w])\n",
    "\n",
    "g = lambdify([v, w], expr)"
   ]
  },
  {
   "cell_type": "code",
   "execution_count": null,
   "metadata": {},
   "outputs": [],
   "source": [
    "from multirtd.dubins_model import dubins\n",
    "\n",
    "start_time = time.time()\n",
    "input = np.random.rand(5)\n",
    "for i in range(10000):\n",
    "    dubins(*input)\n",
    "print(\"Time elapsed: {:.3f} s\".format(time.time() - start_time))"
   ]
  },
  {
   "cell_type": "code",
   "execution_count": null,
   "metadata": {},
   "outputs": [],
   "source": [
    "expr"
   ]
  },
  {
   "cell_type": "code",
   "execution_count": null,
   "metadata": {},
   "outputs": [],
   "source": [
    "g(0.2 , 0.1)"
   ]
  },
  {
   "cell_type": "code",
   "execution_count": null,
   "metadata": {},
   "outputs": [],
   "source": [
    "expr_dv = diff(expr, v)\n",
    "dv = lambdify([v, w], expr_dv)\n",
    "dv(0.2, 0.1)"
   ]
  },
  {
   "attachments": {},
   "cell_type": "markdown",
   "metadata": {},
   "source": [
    "### With zonotope constraints"
   ]
  },
  {
   "cell_type": "code",
   "execution_count": null,
   "metadata": {},
   "outputs": [],
   "source": [
    "import matplotlib.pyplot as plt\n",
    "\n",
    "import multirtd.utils as utils\n",
    "from multirtd.zonotope import Zonotope\n",
    "\n",
    "obs_c = np.array([0.7, 0])[:,None]\n",
    "obs_G = 0.5 * np.eye(2)\n",
    "obs = Zonotope(obs_c, obs_G)\n",
    "\n",
    "u = np.array([0.2, 0.9])\n",
    "traj = dubins_traj(init_pose, np.tile(u, (N, 1)), dt)\n",
    "\n",
    "fig, ax = plt.subplots(figsize=(10,10))\n",
    "\n",
    "obs.plot(ax, color='r')\n",
    "ax.plot(traj[:,0], traj[:,1], 'b')"
   ]
  },
  {
   "cell_type": "code",
   "execution_count": null,
   "metadata": {},
   "outputs": [],
   "source": [
    "u = np.array([0.25, 0.5])\n",
    "traj = dubins_traj(init_pose, np.tile(u, (N, 1)), dt)"
   ]
  },
  {
   "cell_type": "code",
   "execution_count": null,
   "metadata": {},
   "outputs": [],
   "source": [
    "from multirtd.LPM import LPM\n",
    "from multirtd.reachability import compute_PRS\n",
    "\n",
    "LPM_file = os.path.join(os.getcwd(),'..', 'models', 'quadrotor_linear_planning_model.mat')\n",
    "lpm = LPM(LPM_file)\n",
    "PRS = compute_PRS(lpm, np.zeros((2,1)), np.zeros((2,1)), np.zeros((2,1)))"
   ]
  },
  {
   "cell_type": "code",
   "execution_count": null,
   "metadata": {},
   "outputs": [],
   "source": [
    "fig, ax = plt.subplots(figsize=(10,10))\n",
    "\n",
    "obs.plot(ax, color='r')\n",
    "ax.plot(traj[:,0], traj[:,1], 'b')\n",
    "\n",
    "ers = Zonotope(np.zeros((2, 1)), 0.1 * np.eye(2))\n",
    "u_zono = Zonotope(np.zeros((2, 1)), 0.1 * np.eye(2))\n",
    "frs = []\n",
    "for i in range(N):\n",
    "    zono = ers + traj[i,:-1][:,None]\n",
    "    zono.augment(u_zono)\n",
    "    frs.append(zono)\n",
    "    zono.plot(ax, color='b')"
   ]
  },
  {
   "cell_type": "code",
   "execution_count": null,
   "metadata": {},
   "outputs": [],
   "source": [
    "def check_collision_constraints(A_con, b_con, v_peak):\n",
    "    \"\"\"Check a trajectory parameter against halfspace collision constraints.\n",
    "    \n",
    "    Parameters\n",
    "    ----------\n",
    "    A_con : list\n",
    "        List of halfspace constraint matrices\n",
    "    b_con : list\n",
    "        List of halfspace constraint vectors\n",
    "    v_peak : np.array (N_DIM x 1)\n",
    "        Trajectory parameter\n",
    "\n",
    "    Returns\n",
    "    -------\n",
    "    bool\n",
    "        True if the trajectory is safe, False if it results in collision\n",
    "\n",
    "    \"\"\"\n",
    "    c = np.inf\n",
    "\n",
    "    # Get the coefficients of the parameter space zonotope for this parameter\n",
    "    # Assumes parameter space zonotope is centered at 0, v_max generators\n",
    "    lambdas = v_peak / v_max\n",
    "\n",
    "    for (A, b) in zip(A_con, b_con):\n",
    "        c_tmp = A @ lambdas - b  # A*lambda - b <= 0 means inside unsafe set\n",
    "        c_tmp = c_tmp.max()  # Max of this <= 0 means inside unsafe set\n",
    "        c = min(c, c_tmp)  # Find smallest max. If it's <= 0, then parameter is unsafe\n",
    "    \n",
    "    return c"
   ]
  },
  {
   "cell_type": "code",
   "execution_count": null,
   "metadata": {},
   "outputs": [],
   "source": [
    "from multirtd.reachability import generate_collision_constraints_FRS\n",
    "\n",
    "A_con, b_con = generate_collision_constraints_FRS(PRS, [obs])\n",
    "check_collision_constraints(A_con, b_con, np.array([0.1, 0])[:,None])"
   ]
  },
  {
   "cell_type": "code",
   "execution_count": null,
   "metadata": {},
   "outputs": [],
   "source": [
    "goal = np.array([5, 2])\n",
    "\n",
    "def cost(u):\n",
    "    U = np.tile(u, (N, 1))\n",
    "    traj = dubins_traj(init_pose, U, dt)\n",
    "    dist = np.linalg.norm(traj[-1,:-1] - goal)\n",
    "    return dist\n",
    "\n",
    "def constraint(u):\n",
    "    U = np.tile(u, (N, 1))\n",
    "    traj = dubins_traj(init_pose, U, dt)\n",
    "    dist = np.linalg.norm(traj[:,:-1] - obs_c, axis=1)\n",
    "    return dist\n",
    "\n",
    "start_time = time.time()\n",
    "cons = NonlinearConstraint(constraint, obs_r, np.inf)\n",
    "res = minimize(cost, np.array([0, 0]), method='SLSQP', constraints=cons, options={'disp': True})\n",
    "print(\"Time elapsed: {:.3f} s\".format(time.time() - start_time))\n",
    "print(res.x)\n"
   ]
  }
 ],
 "metadata": {
  "kernelspec": {
   "display_name": "multirtd",
   "language": "python",
   "name": "python3"
  },
  "language_info": {
   "codemirror_mode": {
    "name": "ipython",
    "version": 3
   },
   "file_extension": ".py",
   "mimetype": "text/x-python",
   "name": "python",
   "nbconvert_exporter": "python",
   "pygments_lexer": "ipython3",
   "version": "3.9.16 (main, Jan 11 2023, 16:05:54) \n[GCC 11.2.0]"
  },
  "orig_nbformat": 4,
  "vscode": {
   "interpreter": {
    "hash": "d19bd880e3de8f0a4ec36d8f6187cc778efb8fca2b43792ec409d81f72eae968"
   }
  }
 },
 "nbformat": 4,
 "nbformat_minor": 2
}<|MERGE_RESOLUTION|>--- conflicted
+++ resolved
@@ -79,7 +79,6 @@
    "execution_count": null,
    "metadata": {},
    "outputs": [],
-<<<<<<< HEAD
    "source": [
     "def check_collisions(traj, obs):\n",
     "    \"\"\"Check if the trajectory collides with any obstacles.\"\"\"\n",
@@ -95,8 +94,6 @@
    "execution_count": null,
    "metadata": {},
    "outputs": [],
-=======
->>>>>>> 3bce2ada
    "source": [
     "# Sample-based\n",
     "\n",
@@ -168,7 +165,6 @@
    "execution_count": null,
    "metadata": {},
    "outputs": [],
-<<<<<<< HEAD
    "source": [
     "dists = []\n",
     "dists.append(np.arange(10))\n",
@@ -181,8 +177,6 @@
    "execution_count": null,
    "metadata": {},
    "outputs": [],
-=======
->>>>>>> 3bce2ada
    "source": [
     "# Optimization-based\n",
     "def cost(u):\n",
@@ -207,17 +201,11 @@
     "    return np.hstack(dists)\n",
     "\n",
     "start_time = time.time()\n",
-<<<<<<< HEAD
     "cons = NonlinearConstraint(constraint, 0, np.inf)\n",
     "u0 = rand_in_bounds([-v_max, v_max, -w_max, w_max], 1)[0]\n",
     "res = minimize(cost, u0, method='SLSQP', bounds=[(-v_max, v_max), (-w_max, w_max)], constraints=cons, \n",
     "               options={'disp': True,\n",
     "                        'ftol': 1e-6})\n",
-=======
-    "cons = NonlinearConstraint(constraint, obs_r, np.inf)\n",
-    "u0 = rand_in_bounds([-v_max, v_max, -w_max, w_max], 1)[0]\n",
-    "res = minimize(cost, u0, method='SLSQP', bounds=[(-v_max, v_max), (-w_max, w_max)], constraints=cons, options={'disp': True})\n",
->>>>>>> 3bce2ada
     "print(\"Time elapsed: {:.3f} s\".format(time.time() - start_time))\n",
     "print(res.x)"
    ]
@@ -225,7 +213,6 @@
   {
    "cell_type": "code",
    "execution_count": null,
-<<<<<<< HEAD
    "metadata": {},
    "outputs": [],
    "source": [
@@ -237,61 +224,6 @@
    "execution_count": null,
    "metadata": {},
    "outputs": [],
-=======
-   "metadata": {},
-   "outputs": [],
-   "source": [
-    "cost([0.25, -0.5])"
-   ]
-  },
-  {
-   "cell_type": "code",
-   "execution_count": null,
-   "metadata": {},
-   "outputs": [],
-   "source": [
-    "cost([0.25, 0])"
-   ]
-  },
-  {
-   "cell_type": "code",
-   "execution_count": null,
-   "metadata": {},
-   "outputs": [],
-   "source": [
-    "costmap = np.zeros((100, 100))\n",
-    "for i in range(100):\n",
-    "    for j in range(100):\n",
-    "        costmap[i,j] = cost(np.array([0.25*i/100, j/100]))\n",
-    "\n",
-    "fig, ax = plt.subplots()\n",
-    "ax.imshow(costmap, cmap='hot', interpolation='nearest', extent=[0, w_max, 0, v_max])"
-   ]
-  },
-  {
-   "cell_type": "code",
-   "execution_count": null,
-   "metadata": {},
-   "outputs": [],
-   "source": [
-    "costmap[99,50]"
-   ]
-  },
-  {
-   "cell_type": "code",
-   "execution_count": null,
-   "metadata": {},
-   "outputs": [],
-   "source": [
-    "costmap"
-   ]
-  },
-  {
-   "cell_type": "code",
-   "execution_count": null,
-   "metadata": {},
-   "outputs": [],
->>>>>>> 3bce2ada
    "source": [
     "traj = dubins_traj(init_pose, np.tile(res.x, (N, 1)), dt)\n",
     "print(traj)\n",
